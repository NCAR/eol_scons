<<<<<<< HEAD
# Copyright (c) 2007-present, NSF NCAR, UCAR
#
# This source code is licensed under the MIT license found in the LICENSE
# file in the root directory of this source tree.
"""
Use this tool for Boost thread support.
"""

import SCons

=======
import SCons

# Use this tool for Boost thread support
>>>>>>> 761bafb0

# Once we've found the lib(s), keep a global copy for future loads of the
# module
Libs = None

<<<<<<< HEAD
# Required libraries for Boost threads have changed a lot over time.
# For older versions of Boost mutexes, we need to link with both
# boost_thread and pthread libraries. Also, some versions have separate
# multi-threaded instances of Boost libraries, leaving the need to check for
=======
# Required libraries for Boost threads have changed a lot over time.  For
# older versions of Boost mutexes, we need to link with both boost_thread and
# pthread libraries. Also, some versions have separate multi-threaded
# instances of Boost libraries, leaving the need to check for
>>>>>>> 761bafb0
# libboost_thread-mt vs. libboost_thread. Use Environment.Configure to test
# which way will work on this system.

# Try, in order:
#  -lboost_thread-mt
#  -lboost_thread
#  -lpthread   <-- I don't know if any config works with only -lpthread...
#  -lboost_thread-mt -lpthread
#  -lboost_thread -lpthread
# to see if any combination will work. If not, complain and quit.


def generate(env):
    # Don't go any further if they're cleaning or asked for help
    if env.GetOption('clean') or env.GetOption('help'):
        return

    # Use the previously found lib(s) if possible, otherwise use
    # Environment.Configure to figure out what we need.
    global Libs
    if not Libs:
        clonedEnv = env.Clone()
        clonedEnv.Replace(LIBS=[])
        conf = clonedEnv.Configure()
<<<<<<< HEAD
        # Disable SConf display of messages like "Checking for <x> in <y>..."
        origPrintState = SCons.SConf.progress_display.print_it
        SCons.SConf.progress_display.print_it = False
=======
>>>>>>> 761bafb0

        header = 'boost/thread/thread.hpp'
        test_src = 'boost::thread bt; boost::thread::id bt_id = bt.get_id();'
        test_libs = ['boost_thread-mt', 'boost_thread', 'pthread']
<<<<<<< HEAD
        if (not conf.CheckLibWithHeader(test_libs, header, 'CXX', test_src)):
            # Bare libraries didn't work. Try again with -lpthread added to the mix.
            clonedEnv.Append(LIBS='pthread')
            test_libs = ['boost_thread-mt', 'boost_thread']
            if (not conf.CheckLibWithHeader(test_libs, header, 'CXX', test_src)):
                msg = "No working boost_thread library configuration found. "
                msg += "Check config.log."
                raise SCons.Errors.StopError(msg)

        conf.Finish()

        # Restore SConf's print state
        SCons.SConf.progress_display.print_it = origPrintState
=======
        found = conf.CheckLibWithHeader(test_libs, header, 'CXX', test_src)
        if not found:
            # Bare libraries didn't work. Try again with -lpthread added to
            # the mix.
            clonedEnv.Append(LIBS='pthread')
            test_libs = ['boost_thread-mt', 'boost_thread']
            found = conf.CheckLibWithHeader(test_libs, header, 'CXX', test_src)
        conf.Finish()
        if not found:
            msg = "No working boost_thread library configuration found. "
            msg += "Check config.log."
            raise SCons.Errors.StopError(msg)
>>>>>>> 761bafb0

        # Save the lib(s) we found to work
        Libs = clonedEnv['LIBS']

    env.Append(LIBS=Libs)


def exists(env):
    return True<|MERGE_RESOLUTION|>--- conflicted
+++ resolved
@@ -1,4 +1,3 @@
-<<<<<<< HEAD
 # Copyright (c) 2007-present, NSF NCAR, UCAR
 #
 # This source code is licensed under the MIT license found in the LICENSE
@@ -9,27 +8,15 @@
 
 import SCons
 
-=======
-import SCons
-
-# Use this tool for Boost thread support
->>>>>>> 761bafb0
 
 # Once we've found the lib(s), keep a global copy for future loads of the
 # module
 Libs = None
 
-<<<<<<< HEAD
-# Required libraries for Boost threads have changed a lot over time.
-# For older versions of Boost mutexes, we need to link with both
-# boost_thread and pthread libraries. Also, some versions have separate
-# multi-threaded instances of Boost libraries, leaving the need to check for
-=======
 # Required libraries for Boost threads have changed a lot over time.  For
 # older versions of Boost mutexes, we need to link with both boost_thread and
 # pthread libraries. Also, some versions have separate multi-threaded
 # instances of Boost libraries, leaving the need to check for
->>>>>>> 761bafb0
 # libboost_thread-mt vs. libboost_thread. Use Environment.Configure to test
 # which way will work on this system.
 
@@ -54,31 +41,10 @@
         clonedEnv = env.Clone()
         clonedEnv.Replace(LIBS=[])
         conf = clonedEnv.Configure()
-<<<<<<< HEAD
-        # Disable SConf display of messages like "Checking for <x> in <y>..."
-        origPrintState = SCons.SConf.progress_display.print_it
-        SCons.SConf.progress_display.print_it = False
-=======
->>>>>>> 761bafb0
 
         header = 'boost/thread/thread.hpp'
         test_src = 'boost::thread bt; boost::thread::id bt_id = bt.get_id();'
         test_libs = ['boost_thread-mt', 'boost_thread', 'pthread']
-<<<<<<< HEAD
-        if (not conf.CheckLibWithHeader(test_libs, header, 'CXX', test_src)):
-            # Bare libraries didn't work. Try again with -lpthread added to the mix.
-            clonedEnv.Append(LIBS='pthread')
-            test_libs = ['boost_thread-mt', 'boost_thread']
-            if (not conf.CheckLibWithHeader(test_libs, header, 'CXX', test_src)):
-                msg = "No working boost_thread library configuration found. "
-                msg += "Check config.log."
-                raise SCons.Errors.StopError(msg)
-
-        conf.Finish()
-
-        # Restore SConf's print state
-        SCons.SConf.progress_display.print_it = origPrintState
-=======
         found = conf.CheckLibWithHeader(test_libs, header, 'CXX', test_src)
         if not found:
             # Bare libraries didn't work. Try again with -lpthread added to
@@ -91,7 +57,6 @@
             msg = "No working boost_thread library configuration found. "
             msg += "Check config.log."
             raise SCons.Errors.StopError(msg)
->>>>>>> 761bafb0
 
         # Save the lib(s) we found to work
         Libs = clonedEnv['LIBS']
