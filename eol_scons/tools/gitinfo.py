--- conflicted
+++ resolved
@@ -41,7 +41,6 @@
 dependent upon the directory that svn info is applied to. The convention
 has been retained in gitinfo, as there may be a need for this later.
 """
-from __future__ import print_function
 
 import os
 import string
@@ -73,353 +72,6 @@
     If source is .git or _git directory, return the containing directory.
     """
 
-<<<<<<< HEAD
-    # The repository info keys.
-    _variable_map = {
-        'REPO_REVISION'        : None,
-        'REPO_EXTERNALS'       : None,
-        'REPO_DATE'            : None,
-        'REPO_URL'             : None,
-        'REPO_WORKDIR'         : None,
-        'REPO_ERROR'           : None,
-        'REPO_TAG'             : None,
-        'REPO_COMMITS'         : None,
-        'REPO_HASH'            : None,
-        'REPO_BRANCH'          : None,
-        'REPO_DIRTY'           : None
-        }
-
-    def __init__(self, env):
-        # Specify the git command
-        self.gitcmd = env.get('GIT', 'git')
-        self.match = env.get('GIT_DESCRIBE_MATCH', '[vV][0-9]*')
-
-        # Initialize the repo values.
-        self.values = {}
-        for k in self._variable_map.keys():
-            self.values[k] = "unknown"
-        self.values['REPO_ERROR'] = ""
-
-    def _get_output(self, cmd):
-        "Get command output or stderr if it fails"
-        output = ""
-        try:
-            pdebug("gitinfo: running '%s'" % (" ".join(cmd)))
-            child = Popen(cmd, stdout=PIPE,stderr=PIPE)
-            output = child.communicate()
-            sout = output[0].decode().strip()
-            eout = output[1].decode().strip()
-            pdebug("gitinfo output: %s" % (sout))
-            pdebug("gitinfo error: %s" % (eout))
-            pdebug("gitinfo returncode:" + str(child.returncode))
-            if child.returncode != 0:
-                print("Warning: '%s' failed: %s" % (" ".join(cmd), eout))
-                return "Git error: " + eout
-        except OSError as e:
-            print("Warning: '%s' failed: %s" % (" ".join(cmd), str(e)))
-            return "Git error: " + str(e)
-        return sout
-
-    def _cmd_out_ok(self, cmd_out, error):
-        """
-        See if the commad output contains an error string.
-        If no, return true
-        If yes, append the string to the error message, and return false.
-        
-        error may be modified by this function
-        """
-        
-        pdebug('cmd_out: ' + cmd_out)
-        if 'Git error:' in cmd_out:
-            if len(error) > 0:
-                error.append('; ')
-            # append the cmd error message
-            error.append(cmd_out)
-            return False
-        
-        return True
-    
-    def _git_info(self):
-        """
-        Return a dictionary with entries keyed to git revision and repository information.
-        
-        The following keys will be populated. If the details are not avaiable,
-        the value will be "unknown" (except for giterror)
-        
-        REPO_TAG       = The most recent tag available on the branch. In keeping with 
-                         git tagging conventions, it is recomended that the tags on the master branch 
-                         follow a dot release format, such as V3.2 or V10.2.a, etc.
-        REPO_COMMITS   = Number of commits on this branch since the last tag.
-        REPO_REVISION  = REPO_TAG-REPO_COMMITS. Intended to be a friendly, incrementing revision number, 
-                         useful for identifying releases.
-        REPO_BRANCH    = The branch we are using.
-        REPO_EXTERNALS = 'unknown' (future additions may include a list of externals, or perhaps
-                         the full GitInfo for all submodules.
-        REPO_DATE      = Date of the last commit on this branch.
-        REPO_URL       = URL of the origin.
-        REPO_WORKDIR   = Working directory of your checked out branch.
-        REPO_HASH      = Hash identifier of the last commit on this branch. The unequivocal way to 
-                         identify the exact source revision.
-        REPO_ERROR     = Error messages encountered while building GitInfo.
-        REPO_DIRTY     = List of modified or unknown files in this repo.
-        """
-        
-        objname      = None
-        error        = []
-
-        # Use the collected git details to populate the dicitionary items
-        gitrevision     = None
-        gitexternalrevs = None
-        gitdate         = None
-        giturl          = None
-        gitworkdir      = None
-        giterror        = None
-        gittag          = None
-        gitcommits      = None
-        githash         = None
-        gitbranch       = None
-        
-        # Run git describe, and extract the tag, number of commits, and
-        # object name.  Extract the hyphenated fields from right to left,
-        # in case the tag portion itself contains hyphens. --long ensures
-        # that the commits and objname fields are always output, even if
-        # the current commit exactly matches a tag.
-        cmd_out = self._get_output([self.gitcmd, 'describe', '--long',
-                                    '--match', self.match])
-        if self._cmd_out_ok(cmd_out, error):
-            describe = cmd_out.split('-')
-            gittag = '-'.join(describe[0:-2])
-            gitcommits = describe[-2]
-            objname = describe[-1]
-
-        # Run git config to fetch the URL
-        cmd_out = self._get_output([self.gitcmd, 'config', '--get',
-                                    'remote.origin.url'])
-        if self._cmd_out_ok(cmd_out, error):
-            # Normalize URL.
-            giturl = cmd_out.replace('\\', '/').strip()
-
-        # Run git log to fetch the date and hash of the last commit
-        cmd_out = self._get_output([self.gitcmd, 'log',
-                                    '--pretty=format:%cd,%H', '-1'])
-        if self._cmd_out_ok(cmd_out, error):
-            gitdate, githash = cmd_out.split(',')
-
-        # Run git rev-parse to fetch the top level working directory
-        cmd_out = self._get_output([self.gitcmd, 'rev-parse', '--show-toplevel'])
-        if self._cmd_out_ok(cmd_out, error):
-            # Normalize path.
-            gitworkdir = cmd_out.replace('\\', '/').strip()
-        
-        # Run git rev-parse to fetch the branch
-        cmd_out = self._get_output([self.gitcmd, 'rev-parse',
-                                    '--abbrev-ref', 'HEAD'])
-        if self._cmd_out_ok(cmd_out, error):
-            gitbranch = cmd_out.strip()
-        
-        gitdirty = None
-        cmd_out = self._get_output([self.gitcmd, 'status', '--porcelain'])
-        if self._cmd_out_ok(cmd_out, error):
-            gitdirty = ",".join(cmd_out.splitlines())
-
-        # Derive the revision string which describes the state of the
-        # current checkout.  If the current commit exactly matches a tag,
-        # then leave off the -0.  If the checkout is not clean, add the
-        # 'M' modifier.
-        if gittag and gitcommits == '0':
-            gitrevision = gittag
-        elif gittag and gitcommits:
-            gitrevision = gittag + "-" + gitcommits
-        if gitrevision and gitdirty:
-            gitrevision += "M"
-
-        # populate the dictionary
-        git_dict = {}
-        git_dict['REPO_REVISION']     = gitrevision or 'unknown'
-        git_dict['REPO_EXTERNALS']    = gitexternalrevs or 'unknown'
-        git_dict['REPO_DATE']         = gitdate or 'unknown'
-        git_dict['REPO_URL']          = giturl or 'unknown'
-        git_dict['REPO_WORKDIR']      = gitworkdir or 'unknown'
-        git_dict['REPO_ERROR']        = (error and str(error)) or ''
-        git_dict['REPO_TAG']          = gittag or 'unknown'
-        git_dict['REPO_COMMITS']      = gitcommits or 'unknown'
-        git_dict['REPO_HASH']         = githash or 'unknown'
-        git_dict['REPO_BRANCH']       = gitbranch or 'unknown'
-        git_dict['REPO_DIRTY']        = gitdirty or 'unknown'
-        
-        pdebug('GitInfo._git_info git_dict:')
-        for k, v in git_dict.items():
-            pdebug('   k,v:' + ' ' + k + ' ' + v)
-       
-        # return the dictionary
-        return git_dict
-
-    def getRepoInfo(self):
-        """
-        Determine the various revision attributes, and assign them to 
-        self.values. 
-        
-        Return self
-        """
-        
-        # Fill in the key variables from the git info dictionary, but only
-        # if there is a value there.
-        gitdict = self._git_info()
-        
-        pdebug('GitInfo.getRepoInfo self.values:')
-        for k,v in self._variable_map.items():
-            if gitdict[k]:
-                self.values[k] = gitdict[k]
-                pdebug('   k,v: ' + k + ' ' + self.values[k])
-
-        return self
-
-    def applyToEnv(self, env):
-        "Apply the info values to the environment."
-
-        for k,v in self.values.items():
-            env[k] = v
-
-    def generateHeader(self):
-        """
-        Create C text suitable for a header file, containing the revision attributes
-        included as defines.
-        
-        The self.values dictionary provide the attributes.
-        
-        Return the text.
-        """
-        
-        githeader = """
-/* %(REPO_ERROR)s */
-#ifndef GITINFOINC
-#define GITINFOINC
-
-#define REPO_REVISION  \"%(REPO_REVISION)s\"
-#define REPO_EXTERNALS \"%(REPO_EXTERNALS)s\"
-#define REPO_DATE      \"%(REPO_DATE)s\"
-#define REPO_WORKDIR   \"%(REPO_WORKDIR)s\"
-#define REPO_URL       \"%(REPO_URL)s\"
-#define REPO_HASH      \"%(REPO_HASH)s\"
-#define REPO_COMMITS   \"%(REPO_COMMITS)s\"
-#define REPO_TAG       \"%(REPO_TAG)s\"
-#define REPO_BRANCH    \"%(REPO_BRANCH)s\"
-
-#endif
-"""
-        githeader = githeader % self.values
-        pdebug(githeader)
-        return githeader
-
-#####################################################################
-#
-# Stand alone test of GitInfo
-#
-if __name__ == "__main__":
-
-    env = {}
-    gitinfo = GitInfo(env)
-    gitinfo.getRepoInfo()
-    gitinfo.applyToEnv(env)
-    for k,v in env.items():
-        print((k, v))
-    headertxt = gitinfo.generateHeader()
-    print('')
-    print(headertxt)
-    
-        
-else:
-#####################################################################
-# Assume we are in the scons environment
-
-    from SCons.Builder import Builder
-    from SCons.Action import Action
-    from SCons.Node import FS
-    from SCons.Node.Python import Value
-    import SCons.Warnings
-
-    def _get_workdir(env, source):
-        """
-        Normalize the directory of source (or source[0]).
-        
-        If source is a list, use the first item in the list as the source.
-        If source is file name, return the containing directory.
-        If source is a directory, return that as the working directory.
-        If source is .git or _git directory, return the containing directory.
-        """
-        
-        pdebug("_get_workdir source=" + str(['%s' % d for d in source]))
-        workdir = source
-        if type(source) == type(""):
-            workdir = env.Dir(source)
-        elif type(source) == type([]):
-            workdir = source[0]
-        if workdir.isfile():
-            workdir = workdir.get_dir()
-        if workdir.name in ['.git', '_git']:
-            workdir = workdir.get_dir()
-        pdebug("get_workdir(%s) ==> %s" % (str(source[0]), workdir.get_abspath()))
-        return workdir.get_abspath()
-    
-    # A dictionary used to cache a GitInfo instance for a given working directory.
-    _gitinfomap = {}
-    
-    def _load_gitinfo(env, workdir):
-        """
-        Return an instance of GitInfo for the specified directory.
-        
-        Cache the results in the _gitinfomap dictionary.
-        """
-        global _gitinfomap
-        if workdir in _gitinfomap:
-            # Result already cached for this workdir
-            pdebug("_load_gitinfo: returning cached gitinfo for %s" % (workdir))
-            return _gitinfomap[workdir]
-        
-        # Create a new GitInfo instance, for this workdir
-        pdebug("_load_gitinfo(%s): creating gitinfo" % (workdir))
-        ginfo = GitInfo(env)
-        _gitinfomap[workdir] = ginfo.getRepoInfo()
-        
-        return ginfo
-    
-    
-    def gitinfo_emitter_value(target, source, env):
-        """Given an argument for git info in the first source, replace that
-        source with a Value() node with the git info contents."""
-        workdir = _get_workdir(env, source)
-        gitinfo = _load_gitinfo(env, workdir)
-        # If the git info command fails with an error, we don't
-        # update the target it if exists.  Have to mark the
-        # target as Precious so that scons doesn't delete it 
-        # before the check for existence in the action.
-        # I suppose the correct thing to do if subversion fails
-        # and the file exists, is to return a source Value
-        # equal to the current contents of the target. Nah
-        env.Precious(target)
-        return target, [Value(gitinfo.generateHeader())]
-    
-    def gitinfo_do_update_target(target, source):
-        # If a git error, don't overwrite existing file
-        text = source[0].get_text_contents()
-        return text.find("Git error:") < 0 or not os.path.exists(target[0].path)
-    
-    def gitinfo_action_print(target, source, env):
-        if gitinfo_do_update_target(target,source):
-            return "Generating %s" % target[0]
-        else:
-            return "Not updating %s" % target[0] + " due to git error"
-    
-    def gitinfo_build_value(env, target, source):
-        "Build header based on contents in the source."
-        if gitinfo_do_update_target(target, source):
-            out = open(target[0].path, "w")
-            text = source[0].get_text_contents()
-            out.write(text)
-            out.write("\n")
-            out.close()
-    
-=======
     pdebug("_get_workdir source=" + str(['%s' % d for d in source]))
     workdir = source
     if type(source) == type(""):
@@ -443,7 +95,7 @@
     Cache the results in the _gitinfomap dictionary.
     """
     global _gitinfomap
-    if _gitinfomap.has_key(workdir):
+    if workdir in _gitinfomap:
         # Result already cached for this workdir
         pdebug("_load_gitinfo: returning cached gitinfo for %s" % (workdir))
         return _gitinfomap[workdir]
@@ -473,19 +125,21 @@
 
 def gitinfo_do_update_target(target, source):
     # If a git error, don't overwrite existing file
-    return string.find(source[0].get_contents(),"Git error:") < 0 or not os.path.exists(target[0].path)
+    text = source[0].get_text_contents()
+    return text.find("Git error:") < 0 or not os.path.exists(target[0].path)
 
 def gitinfo_action_print(target, source, env):
-    if gitinfo_do_update_target(target,source):
+    if gitinfo_do_update_target(target, source):
         return "Generating %s" % target[0]
     else:
         return "Not updating %s" % target[0] + " due to git error"
 
 def gitinfo_build_value(env, target, source):
     "Build header based on contents in the source."
-    if gitinfo_do_update_target(target,source):
+    if gitinfo_do_update_target(target, source):
         out = open(target[0].path, "w")
-        out.write(source[0].get_contents())
+        text = source[0].get_text_contents()
+        out.write(text)
         out.write("\n")
         out.close()
 
@@ -507,59 +161,10 @@
     # for a top-level header file.
 
     pdebug("gitinfo: generate()")
->>>>>>> a78e6269
     gitinfobuilder = Builder(
         action = Action(gitinfo_build_value, gitinfo_action_print),
         source_factory = FS.default_fs.Entry,
         emitter = gitinfo_emitter_value)
-<<<<<<< HEAD
-    
-    
-    class GitInfoWarning(SCons.Warnings.Warning):
-        pass
-    
-    def generate(env):
-        """
-        Add git info and version for the top directory to the environment, and
-        provide a builder for generating a header file with the definitions.
-        """
-        # We need the most current git info at this point to add it to the
-        # environment.  We cannot rely on a regular builder to generate the
-        # information by running gitversion later, because by then it is too
-        # late.  To cache the version info between runs and between
-        # applications of the gitinfo tool, we use a single implicit builder
-        # for a top-level header file.
-    
-        pdebug("gitinfo: generate()")
-        env['BUILDERS']['GitInfo'] = gitinfobuilder
-        env['GIT'] = "git"
-        env['GITVERSION'] = "gitversion"
-        # Use the default location for the subversion Windows installer.
-        if env['PLATFORM'] == 'win32':
-            gitbin=r'c:\Tools\git\bin'
-            env.PrependENVPath('PATH', gitbin)
-            # env['GIT'] = os.path.join(gitbin, "git")
-            # env['GITVERSION'] = os.path.join(gitbin, "gitversion")
-    
-        env.AddMethod(LoadGitInfo, "LoadGitInfo")
-        env.LoadGitInfo('#')
-    
-    
-    def LoadGitInfo(env, source):
-        workdir = _get_workdir(env, source)
-        gitinfo = _load_gitinfo(env, workdir)
-        gitinfo.applyToEnv(env)
-    
-    
-    def exists(env):
-        git = env.WhereIs('git')
-        if not git:
-            SCons.Warnings.warn(
-                GitInfoWarning,
-                "Could not find git program. gitinfo tool not available.")
-            return False
-        return True
-=======
     env['BUILDERS']['GitInfo'] = gitinfobuilder
     env['GIT'] = "git"
     env['GITVERSION'] = "gitversion"
@@ -589,4 +194,3 @@
         return False
     return True
 
->>>>>>> a78e6269
