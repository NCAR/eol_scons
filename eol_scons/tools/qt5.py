# -*- python -*-

"""
This tool adds Qt5 include paths and libraries to the build
environment.  Qt5 is similar to Qt4 in that it is divided into many
different modules, and the modules can be applied to the environment
individually using either the EnableQtModules() method or by listing the
module as a tool.  For example, these are equivalent:

    qtmods = ['QtSvg', 'QtCore', 'QtGui', 'QtNetwork', 'QtSql', 'QtOpenGL']
    env.EnableQtModules(qtmods)

    env.Require(Split("qtsvg qtcore qtgui qtnetwork qtsql qtopengl"))

Note the case difference between tools and modules.  Qt tools follow the
convention of being all lower case.

If a Qt5 module is optional, such as disabling the build of a Qt GUI
application when the QtGui module is not present, then the return value
from the EnableQtModules() method can be used to see if the module is
present:

    qt5Modules = Split('QtGui QtCore QtNetwork')
    if not env.EnableQtModules(qt5Modules):
        Return()

The module detection uses the QT5DIR option setting.  Either it has been
set explicitly to a path or it is set to use pkg-config.  If Qt cannot be
located at that path, or it is not recognized by pkg-config, then all Qt
modules will return false.  The only way individual modules can be detected
is with pkg-config, since Qt5 settings may be found with pkg-config, but
then a particular module may not be installed and pkg-config for it will
fail.

The qt5 tool must be included first to force all the subsequent qt modules
to be applied as qt5 modules instead of qt4.  The biggest difference is the
location of the header files and the version-qualified library names like
libQt5<Module>.
"""

import re
import os
import textwrap

import SCons.Defaults
import SCons.Node
import SCons.Tool
import SCons.Util
from SCons.Variables import PathVariable
from SCons.Script import Scanner

import eol_scons.parseconfig as pc
from eol_scons import Debug

_options = None
USE_PKG_CONFIG = "Using pkg-config"
myKey = "HAS_TOOL_QT5"

class ToolQt5Warning(SCons.Warnings.Warning):
    pass
class GeneratedMocFileNotIncluded(ToolQt5Warning):
    pass
class Qt5ModuleIssue(ToolQt5Warning):
    pass
SCons.Warnings.enableWarningClass(ToolQt5Warning)

qrcinclude_re = re.compile(r'<file[^>]*>([^<]*)</file>', re.M)


header_extensions = [".h", ".hxx", ".hpp", ".hh"]
if SCons.Util.case_sensitive_suffixes('.h', '.H'):
    header_extensions.append('.H')
cxx_suffixes = [".c", ".cxx", ".cpp", ".cc"]

def _checkMocIncluded(target, source, env):
    moc = target[0]
    cpp = source[0]
    # looks like cpp.includes is cleared before the build stage :-(
    # not really sure about the path transformations (moc.cwd? cpp.cwd?) :-/
    path = SCons.Defaults.CScan.path_function(env, moc.cwd)
    includes = SCons.Defaults.CScan(cpp, env, path)
    if not moc in includes:
        SCons.Warnings.warn(
            GeneratedMocFileNotIncluded,
            "Generated moc file '%s' is not included by '%s'" %
            (str(moc), str(cpp)))

def _find_file(filename, paths, node_factory):
    for d in paths:
        node = node_factory(filename, d)
        if node.rexists():
            return node
    return None

class _Automoc(object):
    """
    Callable class, which works as an emitter for Programs, SharedLibraries and
    StaticLibraries.
    """

    def __init__(self, objBuilderName):
        self.objBuilderName = objBuilderName

    def __call__(self, target, source, env):
        """
        Smart autoscan function. Gets the list of objects for the Program
        or Lib. Adds objects and builders for the special qt5 files.
        """
        if int(env.subst('$QT_AUTOSCAN')) == 0:
            return target, source

        # some shortcuts used in the scanner
        FS = SCons.Node.FS.default_fs
        objBuilder = getattr(env, self.objBuilderName)

        # some regular expressions:
        # Q_OBJECT detection
        q_object_search = re.compile(r'[^A-Za-z0-9]Q_OBJECT[^A-Za-z0-9]') 
        # cxx and c comment 'eater'
        #comment = re.compile(r'(//.*)|(/\*(([^*])|(\*[^/]))*\*/)')
        # CW: something must be wrong with the regexp. See also bug #998222
        #     CURRENTLY THERE IS NO TEST CASE FOR THAT

        # The following is kind of hacky to get builders working properly
        # (FIXME)
        objBuilderEnv = objBuilder.env
        objBuilder.env = env
        mocBuilderEnv = env.Moc5.env
        env.Moc5.env = env

        # make a deep copy for the result; MocH objects will be appended
        out_sources = source[:]

        Debug("%s: scanning [%s] to add targets to [%s]." %
              (self.objBuilderName, 
               ",".join([str(s) for s in source]),
               ",".join([str(t) for t in target])), env)
        for obj in source:
            #
            # KLUGE: If the obj is not a SCons.Node.FS.Entry, it may be a list
            # containing only the entry.  If we get a list of length one, just
            # use its single entry as the obj.  Not sure why this has become
            # an issue now...
            #
            if (not isinstance(obj, SCons.Node.FS.Entry)):
                try:
                    if (len(obj) != 1):
                        raise SCons.Errors.StopError("expected one source")
                    obj = obj[0]
                except:
                    errmsg = "qt5/_Automoc_ got a bad source object: "
                    errmsg += str(obj)
                    raise SCons.Errors.StopError(errmsg)

            if not obj.has_builder():
                # binary obj file provided
                Debug("scons: qt5: '%s' seems to be a binary. Discarded." % 
                      str(obj), env)
                continue

            cpp = obj.sources[0]
            if not SCons.Util.splitext(str(cpp))[1] in cxx_suffixes:
                Debug("scons: qt5: '%s' is not a C++ file. Discarded." % 
                      str(cpp), env)
                # c or fortran source
                continue
            #cpp_contents = comment.sub('', cpp.get_text_contents())
            cpp_contents = cpp.get_text_contents()
            h = None
            for h_ext in header_extensions:
                # try to find the header file in the corresponding source
                # directory
                hname = SCons.Util.splitext(cpp.name)[0] + h_ext
                h = _find_file(hname, (cpp.get_dir(),), FS.File)
                if h:
                    Debug("scons: qt5: Scanning '%s' (header of '%s')" % 
                          (str(h), str(cpp)), env)
                    #h_contents = comment.sub('', h.get_text_contents())
                    h_contents = h.get_text_contents()
                    break
            if not h:
                Debug("scons: qt5: no header for '%s'." % (str(cpp)), env)
            if h and q_object_search.search(h_contents):
                # h file with the Q_OBJECT macro found -> add moc_cpp
                moc_cpp = env.Moc5(h)
                moc_o = objBuilder(moc_cpp)
                out_sources.append(moc_o)
                #moc_cpp.target_scanner = SCons.Defaults.CScan
                Debug("scons: qt5: found Q_OBJECT macro in '%s', "
                      "moc'ing to '%s'" % (str(h), str(moc_cpp)), env)
            if cpp and q_object_search.search(cpp_contents):
                # cpp file with Q_OBJECT macro found -> add moc
                # (to be included in cpp)
                moc = env.Moc5(cpp)
                env.Ignore(moc, moc)
                Debug("scons: qt5: found Q_OBJECT macro in '%s', "
                      "moc'ing to '%s'" % (str(cpp), str(moc)), env)
                #moc.source_scanner = SCons.Defaults.CScan
        # restore the original env attributes (FIXME)
        objBuilder.env = objBuilderEnv
        env.Moc5.env = mocBuilderEnv

        return (target, out_sources)

AutomocShared = _Automoc('SharedObject')
AutomocStatic = _Automoc('StaticObject')

def _locateQt5Command(env, command):
    # Check the cache
    cache = env.CacheVariables()
    key = "qt5_" + command
    result = cache.lookup(env, key)
    if result:
        return result

    # Look for <command>-qt5, followed by just <command>
    qtcommand = command + '-qt5'
    cmds = [qtcommand, command]
    Debug("qt5: checking for commands: %s" % (cmds))

    qtbindir = None
    #
    # If env['QT5DIR'] is defined, add the associated bin directory to our
    # search path for the commands
    #
    if 'QT5DIR' in env:
        # If we're using pkg-config, assume all Qt5 binaries live in 
        # <prefix_from_pkgconfig>/bin.  This is slightly dangerous,
        # but seems to match all installation schemes I've seen so far,
        # and the "prefix" variable appears to always be available (again,
        # so far...).
        if env['QT5DIR'] == USE_PKG_CONFIG:
            qtprefix = pc.RunConfig(env,
                                    'pkg-config --variable=prefix Qt5Core')
            qtbindir = os.path.join(qtprefix, 'bin')
        # Otherwise, look for Qt5 binaries in <QT5DIR>/bin
        else:
            qtbindir = os.path.join(env['QT5DIR'], 'bin')

    # If we built a qtbindir, check (only) there first for the command. 
    # This will make sure we get e.g., <myQT5DIR>/bin/moc ahead of 
    # /usr/bin/moc-qt5 in the case where we have a standard installation 
    # but we're trying to use a custom one by setting QT5DIR.
    if qtbindir:
        # check for the binaries in *just* qtbindir
        result = None
        for cmd in cmds:
            result = result or env.WhereIs(cmd, [qtbindir])

    # Check the default path
    if not result:
        Debug("qt5: checking path for commands: %s" % (cmds))
        result = env.Detect(cmds)

    if not result:
        msg = "Qt5 command " + qtcommand + " (" + command + ")"
        if qtbindir:
            msg += " not in " + qtbindir + ","
        msg += " not in $PATH"
        raise SCons.Errors.StopError(msg)

    cache.store(env, key, result)
    return result


tsbuilder = None
qmbuilder = None
qrcscanner = None
qrcbuilder = None
uic5builder = None
mocBld = None

def _scanResources(node, _env, _path, _arg):
    contents = node.get_text_contents()
    includes = qrcinclude_re.findall(contents)
    return includes


def create_builders():
    global tsbuilder, qmbuilder, qrcscanner, qrcbuilder, uic5builder, mocBld

    # Translation builder
    tsbuilder = SCons.Builder.Builder(action=
                                      '$QT5_LUPDATE $SOURCES -ts $TARGETS',
                                      multi=1)
    qmbuilder = SCons.Builder.Builder(action=['$QT5_LRELEASE $SOURCE'],
                                      src_suffix='.ts', suffix='.qm',
                                      single_source=True)

    # Resource builder
    qrcscanner = Scanner(name='qrcfile', function=_scanResources,
                         argument=None, skeys=['.qrc'])
    qrcbuilder = SCons.Builder.Builder(
        action='$QT5_RCC $QT5_QRCFLAGS $SOURCE -o $TARGET',
        source_scanner=qrcscanner, src_suffix='$QT5_QRCSUFFIX',
        suffix='$QT5_QRCCXXSUFFIX', prefix='$QT5_QRCCXXPREFIX',
        single_source=True)
    uic5builder = SCons.Builder.Builder(action='$QT5_UIC5CMD',
                                        src_suffix='$QT5_UISUFFIX',
                                        suffix='$QT5_UICDECLSUFFIX',
                                        prefix='$QT5_UICDECLPREFIX',
                                        single_source=True)
    mocBld = SCons.Builder.Builder(action={}, prefix={}, suffix={})
    for h in header_extensions:
        mocBld.add_action(h, '$QT5_MOCFROMHCMD')
        mocBld.prefix[h] = '$QT5_MOCHPREFIX'
        mocBld.suffix[h] = '$QT5_MOCHSUFFIX'
    for cxx in cxx_suffixes:
        mocBld.add_action(cxx, '$QT5_MOCFROMCXXCMD')
        mocBld.prefix[cxx] = '$QT5_MOCCXXPREFIX'
        mocBld.suffix[cxx] = '$QT5_MOCCXXSUFFIX'


create_builders()


_pkgConfigKnowsQt5 = None

def checkPkgConfig(env):
    #
    # See if pkg-config knows about Qt5 on this system
    #
    global _pkgConfigKnowsQt5
    if _pkgConfigKnowsQt5 is None:
        check = pc.CheckConfig(env, 'pkg-config --exists Qt5Core')
        _pkgConfigKnowsQt5 = check
    return _pkgConfigKnowsQt5


def generate(env):
    """Add Builders and construction variables for qt5 to an Environment."""

    # Only need to setup any particular environment once.
    if myKey in env:
        return

    if env.get('QT_VERSION', 5) != 5:
        msg = str("Cannot require qt5 tool after another version "
                  "(%d) already loaded." % (env.get('QT_VERSION')))
        raise SCons.Errors.StopError(msg)
        
    env['QT_VERSION'] = 5

    global _options
    if not _options:
        _options = env.GlobalVariables()
        _options.AddVariables(PathVariable('QT5DIR', textwrap.dedent("""\
        Parent directory of qt5 bin, include and lib sub-directories.
        The default location is determined from the path to qt5 tools
        and from pkg-config, so QT5DIR typically does not need to be
        specified."""),
                                           None, PathVariable.PathAccept))
        _options.AddVariables(PathVariable('QT5INCDIR', textwrap.dedent("""\
        Override the qt5 include directory when QT5DIR is set to a path.
        The default location is QT5DIR/include, but sometimes the system
        uses a path like /usr/include/qt5, so this allows
        setting QT5DIR=/usr but QT5INCDIR=/usr/include/qt5."""),
                                           None, PathVariable.PathAccept))
    _options.Update(env)

    # 
    # Try to find the Qt5 installation location, trying in order:
    #    o command line QT5DIR option
    #    o OS environment QT5DIR
    #    o installation defined via pkg-config (this is the preferred method)
    #    o parent of directory holding moc-qt5 in the execution path
    #    o parent of directory holding moc in the execution path
    # At the end of checking, either env['QT5DIR'] will point to the
    # top of the installation, it will be set to USE_PKG_CONFIG, or 
    # we will raise an exception.
    #
    if ('QT5DIR' in env):
        pass
    elif ('QT5DIR' in os.environ):
        env['QT5DIR'] = os.environ['QT5DIR']
    elif (env['PLATFORM'] == 'win32'):
        print("""
For Windows, QT5DIR must be set on the command line or in the environment.
E.g.:
  scons QT5DIR='/c/QtSDK/Desktop/Qt/4.7.4/mingw'
""")
    elif checkPkgConfig(env):
        env['QT5DIR'] = USE_PKG_CONFIG
    else:
        moc = env.WhereIs('moc-qt5') or env.WhereIs('moc')
        if moc:
            env['QT5DIR'] = os.path.dirname(os.path.dirname(moc))
        elif os.path.exists('/usr/lib64/qt5'):
            env['QT5DIR'] = '/usr/lib64/qt5'
        elif os.path.exists('/usr/lib/qt5'):
            env['QT5DIR'] = '/usr/lib/qt5'

    env.AddMethod(enable_modules, "EnableQtModules")

    if 'QT5DIR' not in env:
	# Dont stop, just print a warning. Later, a user call of
	# EnableQtModules() will return False if QT5DIR is not found.

        errmsg = "Qt5 not found, try setting QT5DIR."
        # raise SCons.Errors.StopError, errmsg
        print(errmsg)
        return

    # the basics
    env['QT5_MOC'] = _locateQt5Command(env, 'moc')
    env['QT5_UIC'] = _locateQt5Command(env, 'uic')
    env['QT5_RCC'] = _locateQt5Command(env, 'rcc')
    env['QT5_LUPDATE'] = _locateQt5Command(env, 'lupdate')
    env['QT5_LRELEASE'] = _locateQt5Command(env, 'lrelease')

    # Should the qt5 tool try to figure out which sources are to be moc'ed ?
    env['QT_AUTOSCAN'] = 1

    # Some QT specific flags. I don't expect someone wants to
    # manipulate those ...
    env['QT5_UICDECLFLAGS'] = ''
    env['QT5_MOCFROMHFLAGS'] = ''
    env['QT5_MOCFROMCXXFLAGS'] = '-i'
    env['QT5_QRCFLAGS'] = ''

    # suffixes/prefixes for the headers / sources to generate
    env['QT5_MOCHPREFIX'] = 'moc_'
    env['QT5_MOCHSUFFIX'] = '$CXXFILESUFFIX'
    env['QT5_MOCCXXPREFIX'] = 'moc_'
    env['QT5_MOCCXXSUFFIX'] = '.moc'
    env['QT5_UISUFFIX'] = '.ui'
    env['QT5_UICDECLPREFIX'] = 'ui_'
    env['QT5_UICDECLSUFFIX'] = '.h'
    env['QT5_QRCSUFFIX'] = '.qrc',
    env['QT5_QRCCXXSUFFIX'] = '$CXXFILESUFFIX'
    env['QT5_QRCCXXPREFIX'] = 'qrc_'

    env.Append(BUILDERS={'Ts':tsbuilder})
    env.Append(BUILDERS={'Qm':qmbuilder})

    env.Append(SCANNERS=qrcscanner)
    env.Append(BUILDERS={'Qrc':qrcbuilder})

    # Interface builder
    env['QT5_UIC5CMD'] = [
        SCons.Util.CLVar('$QT5_UIC $QT5_UICDECLFLAGS -o ${TARGETS[0]} $SOURCE'),
        ]
    env.Append(BUILDERS={'Uic5':uic5builder})
    env.Append(BUILDERS={'Uic':uic5builder})

    # Metaobject builder
    env['QT5_MOCFROMHCMD'] = (
        '$QT5_MOC $QT5_MOCFROMHFLAGS -o ${TARGETS[0]} $SOURCE')
    env['QT5_MOCFROMCXXCMD'] = [
        SCons.Util.CLVar('$QT5_MOC $QT5_MOCFROMCXXFLAGS '
                         '-o ${TARGETS[0]} $SOURCE'),
        SCons.Action.Action(_checkMocIncluded, None)]
    env.Append(BUILDERS={'Moc5':mocBld})
    env.Append(BUILDERS={'Moc':mocBld})

    # er... no idea what that was for
    static_obj, shared_obj = SCons.Tool.createObjBuilders(env)
    static_obj.src_builder.append('Uic5')
    shared_obj.src_builder.append('Uic5')
    
    # We use the emitters of Program / StaticLibrary / SharedLibrary
    # to scan for moc'able files
    # We can't refer to the builders directly, we have to fetch them
    # as Environment attributes because that sets them up to be called
    # correctly later by our emitter.
    #env.AppendUnique(PROGEMITTER =[AutomocStatic],
    #                 SHLIBEMITTER=[AutomocShared],
    #                 LIBEMITTER  =[AutomocStatic],
    #                 # Of course, we need to link against the qt5 libraries
    #                 CPPPATH=[os.path.join('$QT5DIR', 'include')],
    #                 LIBPATH=[os.path.join('$QT5DIR', 'lib')],
    env.AppendUnique(PROGEMITTER=[AutomocStatic],
                     SHLIBEMITTER=[AutomocShared],
                     LIBEMITTER=[AutomocStatic])

    # Qt5 requires PIC.  This may have to be adjusted by platform and
    # compiler.
    env.AppendUnique(CCFLAGS=['-fPIC'])

    env[myKey] = True


def _checkQtCore(env):
    env.LogDebug("running Configure check for QtCore...")
    if 'QT5_CORE_CHECK' in env:
        return env['QT5_CORE_CHECK']
    # LIBS is reset here to avoid trying to link any libraries already
    # added to this environment, but that clears the Qt5Core library that
    # should have been added already (such as by pkg-config), so that's the
    # library explicitly provided to the check method.
    conf = env.Clone(LIBS=[]).Configure()
    hasqt = conf.CheckLibWithHeader('Qt5Core', 'QtCore/Qt', 'c++')
    conf.Finish()
    if not hasqt:
        Debug('QtCore/Qt header file not found. '
              'Do "scons --config=force" to redo the check. '
              'See config.log for more information', env)
    env['QT5_CORE_CHECK'] = hasqt
    return hasqt


no_pkgconfig_warned = []
def enable_modules(env, modules, debug=False):
    """
    Enable the given Qt modules in the given Environment for the current
    platform.  Return False if a module cannot be enabled, otherwise True.
    The platform-specific modifications are made in other functions.  This
    main entry point enforces a few things before calling the
    platform-specific code:

    The module name must be a Qt module name that is not qualified by the
    Qt version.  So QtCore is the module name in both Qt4 and Qt5.  This
    function specifically rejects module names starting with Qt4 or Qt5.

    QT5DIR must be set in the Environment.  If not, then the Qt5 setup in
    generate() above did not succeed, and therefore no Qt5 modules can be
    enabled.
    """
    import sys

    env.LogDebug("Entering qt5 enable_modules(%s) with sys.platform=%s..." %
                 (",".join(modules), sys.platform))
<<<<<<< HEAD
=======
    if sys.platform.startswith("linux") or sys.platform == "msys":
>>>>>>> 014557ea

    if 'QT5DIR' not in env:
        env.LogDebug("QT5DIR not set, cannot enable module.")
        return False

    onefailed = False
    for module in modules:
        if module.startswith('Qt5') or module.startswith('Qt4'):
            raise SCons.Errors.StopError(
                "Qt module names should not be qualified with "
                "the version: %s" % (module))
        ok = False
        if sys.platform.startswith("linux"):
            ok = enable_module_linux(env, module, debug)
        if sys.platform == "win32":
            ok = enable_module_win(env, module, debug)
        if sys.platform == "darwin":
            ok = enable_module_osx(env, module, debug)
        onefailed = onefailed or not ok
    return onefailed


def qualify_module_name(module):
    """
    Convert the Qt module name to the version-qualified name.
    """
    if module.startswith('Qt') and not module.startswith('Qt5'):
        module = "Qt5" + module[2:]
    return module

<<<<<<< HEAD

def enable_module_linux(env, module, debug=False):
    """
    On Linux, a Qt5 module is enabled either with the settings from
    pkg-config or else the settings are generated manually here.  The Qt
    module name does not contain the version, however the pkg-config
    packages *are* qualified with a version, so that is handled here.
    Likewise the library names include a version, so that is handled if a
    library must be added manually, without pkg-config.
    """
    if debug:
        module = module + "_debug"
    if env['QT5DIR'] == USE_PKG_CONFIG:
        Debug("enabling module %s through pkg-config" % (module), env)
        # pkg-config *package* names for Qt5 modules use Qt5 as the
        # prefix, e.g. Qt5 module 'QtCore' maps to pkg-config
        # package name 'Qt5Core'
        modpackage = qualify_module_name(module)

        # Starting directory for headers.  First try
        # 'pkg-config --variable=headerdir Qt'. If that's empty
        # (this happens on CentOS 5 systems...), try
        # 'pkg-config --variable=prefix QtCore' and append '/include'.
        hdir = pc.RunConfig(env, 'pkg-config --variable=headerdir Qt5')
        if hdir == '':
            prefix = pc.RunConfig(env,
                                  'pkg-config --variable=prefix Qt5Core')
            if (prefix == ''):
                print('Unable to build Qt header dir for adding module ' +
                      module)
                return False
            hdir = os.path.join(prefix, 'include')

        if pc.CheckConfig(env, 'pkg-config --exists ' + modpackage):
            # Retrieve LIBS and CFLAGS separately, so CFLAGS can be
            # added just once (unique=1).  Otherwise projects like
            # ASPEN which require qt modules many times over end up
            # with dozens of superfluous CPP includes and defines.
            cflags = pc.RunConfig(env,
                                  'pkg-config --cflags ' + modpackage)
            env.MergeFlags(cflags, unique=1)
            libflags = pc.RunConfig(env,
                                    'pkg-config --libs ' + modpackage)
            env.MergeFlags(libflags, unique=0)
        else:
            # warn if we haven't already
            if not (module in no_pkgconfig_warned):
                print("Warning: No pkgconfig package " + modpackage +
                      " for Qt5/" + module + ", doing what I can...")
                no_pkgconfig_warned.append(module)
            # By default, the libraries are named with prefix Qt5
            # rather than Qt, just like the module package name we
            # built above.
            env.Append(LIBS=[modpackage])
    else:
        Debug("enabling module %s with QT5DIR=%s" %
              (module, env['QT5DIR']), env)
        # Module library directory can apparently be either
        # <QT5DIR>/lib/<module> or just <QT5DIR>/lib.  Use the
        # longer one if the directory exists, otherwise the shorter
        # one...  Likewise use the lib64 prefix if it exists, since
        # system installations on 64-bit hosts may only be
        # accessible in /usr/lib64/qt5/lib64.  Otherwise resort to
        # the usual 'lib' subdir, which sometimes exists even on
        # x86_64 .
        libpath = os.path.join(env['QT5DIR'], 'lib64')
        if not os.path.exists(libpath):
            libpath = os.path.join(env['QT5DIR'], 'lib')
        longpath = os.path.join(libpath, module)
        if os.path.isdir(longpath):
            libpath = longpath
        env.AppendUnique(LIBPATH=[libpath])

        # If this does not look like a system path, add it to
        # RPATH.  This is helpful when different components have
        # been built against different versions of Qt, but the one
        # specified by this tool is the one that should take
        # precedence.
        if not libpath.startswith('/usr/lib'):
            env.AppendUnique(RPATH=[libpath])

        # It is possible to override the Qt5 include path with the
        # QT5INCDIR variable.  This is necessary when specifically
        # choosing the Qt5 system install by setting QT5DIR, but
        # the headers are in a subdirectory like /usr/include/qt5,
        # as is the case on Fedora.
        hdir = env.get('QT5INCDIR')
        if not hdir:
            hdir = os.path.join(env['QT5DIR'], 'include')
        env.AppendUnique(CPPPATH=[hdir])
        # I tried taking out the module-specific header directory
        # from the include path here, to enforce the use of
        # module-qualified header includes, but that breaks qwt
        # header files.
        env.AppendUnique(CPPPATH=[os.path.join(hdir, module)])
        # The module library names *are* qualified by the version.
        env.Append(LIBS=[qualify_module_name(module)])
        # Because for some reason this is what pkg-config does...
        mdef = "QT_" + module[2:].upper() + "_LIB"
        env.AppendUnique(CPPDEFINES=[mdef])

    # Kluge(?) so that moc can find the QtDesigner/QtUiPlugin headers
    #
    # This seems to be related to issues with moc-qt5 and headers
    # installed under /usr/include/qt5 rather than /usr/include.
    if module == "QtDesigner" or module == "QtUiPlugin":
        env.AppendUnique(QT5_MOCFROMHFLAGS=
                         ['-I' + os.path.join(hdir, module)])

    # For QtCore at least, check that compiler can find the
    # library.  Do not propagate any current LIBS, since the
    # configure check does not depend on those, only on the current
    # paths and the compiler.  Otherwise scons will try to build
    # the library targets as part of the configure check, and that
    # causes all kinds of unexpected build behavior...
    skipconfig = env.GetOption('help') or env.GetOption('clean')
    if module == "QtCore" and not skipconfig:
        # This may be here because it's useful to confirm that all the
        # configuration above actually works.  If we didn't need to return
        # a value indicating whether Qt is available, then this would be
        # unnecessary.
        if not _checkQtCore(env):
=======
        if debug:
            modules = [module + "_debug" for module in modules]
        for module in modules:
            if (env['QT5DIR'] == USE_PKG_CONFIG):
                Debug("enabling module %s through pkg-config" % (module), env)
                # pkg-config *package* names for Qt5 modules use Qt5 as the
                # prefix, e.g. Qt5 module 'QtCore' maps to pkg-config
                # package name 'Qt5Core'
                modPackage = module
                if modPackage.startswith('Qt'):
                    modPackage = "Qt5" + modPackage[2:]

                # Starting directory for headers.  First try 
                # 'pkg-config --variable=headerdir Qt'. If that's empty 
                # (this happens on CentOS 5 systems...), try 
                # 'pkg-config --variable=prefix QtCore' and append '/include'.
                hdir = pc.RunConfig(env, 'pkg-config --variable=headerdir Qt5')
                if (hdir == ''):
                    prefix = pc.RunConfig(env, 
                                          'pkg-config --variable=prefix Qt5Core')
                    if (prefix == ''):
                        print('Unable to build Qt header dir for adding module ' +
                              module)
                        return False
                    hdir = os.path.join(prefix, 'include')

                if pc.CheckConfig(env, 'pkg-config --exists ' + modPackage):
                    # Retrieve LIBS and CFLAGS separately, so CFLAGS can be
                    # added just once (unique=1).  Otherwise projects like
                    # ASPEN which require qt modules many times over end up
                    # with dozens of superfluous CPP includes and defines.
                    cflags = pc.RunConfig(env,
                                          'pkg-config --cflags ' + modPackage)
                    env.MergeFlags(cflags, unique=1)
                    libflags = pc.RunConfig(env,
                                            'pkg-config --libs ' + modPackage)
                    env.MergeFlags(libflags, unique=0)
                else:
                    # warn if we haven't already
                    if not (module in no_pkgconfig_warned):
                        print("Warning: No pkgconfig package " + modPackage +
                              " for Qt5/" + module + ", doing what I can...")
                        no_pkgconfig_warned.append(module)
                    # By default, the libraries are named with prefix Qt5
                    # rather than Qt, just like the module package name we
                    # built above.
                    env.Append(LIBS = [modPackage])

                # On MSYS2 pkg-config is returning C: in the path, which
                # scons then adds a prefix (e.g. "plotlib/" in aeros).
                # Replace C: with /c
                pathlist = env['CPPPATH']
                for i, s in enumerate(pathlist):
                    pathlist[i] = str(s).replace('C:', '/c')
                env['CPPPATH'] = pathlist
                pathlist = env['LIBPATH']
                for i, s in enumerate(pathlist):
                    pathlist[i] = str(s).replace('C:', '/c')
                env['LIBPATH'] = pathlist

            else:
                Debug("enabling module %s with QT5DIR=%s" %
                      (module, env['QT5DIR']), env)
                # Module library directory can apparently be either
                # <QT5DIR>/lib/<module> or just <QT5DIR>/lib.  Use the
                # longer one if the directory exists, otherwise the shorter
                # one...  Likewise use the lib64 prefix if it exists, since
                # system installations on 64-bit hosts may only be
                # accessible in /usr/lib64/qt5/lib64.  Otherwise resort to
                # the usual 'lib' subdir, which sometimes exists even on
                # x86_64 .
                libpath = os.path.join(env['QT5DIR'], 'lib64')
                if not os.path.exists(libpath):
                    libpath = os.path.join(env['QT5DIR'], 'lib')
                longpath = os.path.join(libpath, module)
                if os.path.isdir(longpath):
                    libpath = longpath
                env.AppendUnique(LIBPATH = [libpath])

                # If this does not look like a system path, add it to
                # RPATH.  This is helpful when different components have
                # been built against different versions of Qt, but the one
                # specified by this tool is the one that should take
                # precedence.
                if not libpath.startswith('/usr/lib'):
                    env.AppendUnique(RPATH = [libpath])

                # It is possible to override the Qt5 include path with the
                # QT5INCDIR variable.  This is necessary when specifically
                # choosing the Qt5 system install by setting QT5DIR, but
                # the headers are in a subdirectory like /usr/include/qt5,
                # as is the case on Fedora.
                hdir = env.get('QT5INCDIR')
                if not hdir:
                    hdir = os.path.join(env['QT5DIR'], 'include')
                env.AppendUnique(CPPPATH = [hdir])
                # I tried taking out the module-specific header directory
                # from the include path here, to enforce the use of
                # module-qualified header includes, but that breaks qwt
                # header files.
                hcomp = module.replace('Qt5', 'Qt')
                env.AppendUnique(CPPPATH = [os.path.join(hdir, hcomp)])
                env.Append(LIBS = [module])

                if module == "QtGui":
                    env.AppendUnique(CPPDEFINES = ["QT_GUI_LIB"])

            # Kluge(?) so that moc can find the QtDesigner/QtUiPlugin headers
            #
            # This seems to be related to issues with moc-qt5 and headers
            # installed under /usr/include/qt5 rather than /usr/include.
            if module == "QtDesigner" or module == "QtUiPlugin":
                env.AppendUnique(QT5_MOCFROMHFLAGS =
                                  ['-I' + os.path.join(hdir, module)])

            # For QtCore at least, check that compiler can find the
            # library.  Do not propagate any current LIBS, since the
            # configure check does not depend on those, only on the current
            # paths and the compiler.  Otherwise scons will try to build
            # the library targets as part of the configure check, and that
            # causes all kinds of unexpected build behavior...
            skipconfig = env.GetOption('help') or env.GetOption('clean')
            if module == "Qt5Core" and not skipconfig:
                if not _checkQtCore(env):
                    return False

        # Explicitly add the default top of the header tree to the end of
        # moc's search path. This supports correct loading of qualified header
        # names.
        env.AppendUnique(QT5_MOCFROMHFLAGS = ['-I' + hdir])
        return True

    if sys.platform == "win32" :
        if 'QT5DIR' not in env:
>>>>>>> 014557ea
            return False

    # Explicitly add the default top of the header tree to the end of
    # moc's search path. This supports correct loading of qualified header
    # names.
    env.AppendUnique(QT5_MOCFROMHFLAGS=['-I' + hdir])
    return True


def enable_module_win(env, module, debug=False):
    if debug:
        debugsuffix = 'd'
    else:
        debugsuffix = ''
    env.Append(LIBS=[module+'5'+debugsuffix])
    if module == 'QtOpenGL':
        env.Append(LIBS=['opengl32'])
    env.AppendUnique(CPPPATH=['$QT5DIR/include/'])
    env.AppendUnique(CPPPATH=['$QT5DIR/include/'+module])
    env.AppendUnique(LIBPATH=['$QT5DIR/lib'])
    return True


def enable_module_osx(env, module, debug=False):
    """
    Use the frameworks on OSX.  Homebrew installs the frameworks in
    /usr/local/opt.  There is no support for enabling debug modules as on
    Windows and Linux.
    """
    if debug:
        print("Enabling debug for Qt5 modules has no effect on OSX.")
    env.AppendUnique(FRAMEWORKPATH=['$QT5DIR/lib',])

    # FRAMEWORKS appears not to be used in Sierra.  Caused "ld:
    # framework not found QtWidget".
    env.AppendUnique(FRAMEWORKS=[module])

    # Add include paths for the modules. One would think that the
    # frameworks would do this, but apparently not.
    env.AppendUnique(CPPPATH=['$QT5DIR/lib/' + module + '.framework/Headers',])
    return True


def exists(_env):
    return True

<|MERGE_RESOLUTION|>--- conflicted
+++ resolved
@@ -520,10 +520,6 @@
 
     env.LogDebug("Entering qt5 enable_modules(%s) with sys.platform=%s..." %
                  (",".join(modules), sys.platform))
-<<<<<<< HEAD
-=======
-    if sys.platform.startswith("linux") or sys.platform == "msys":
->>>>>>> 014557ea
 
     if 'QT5DIR' not in env:
         env.LogDebug("QT5DIR not set, cannot enable module.")
@@ -536,7 +532,7 @@
                 "Qt module names should not be qualified with "
                 "the version: %s" % (module))
         ok = False
-        if sys.platform.startswith("linux"):
+        if sys.platform.startswith("linux") or sys.platform == "msys":
             ok = enable_module_linux(env, module, debug)
         if sys.platform == "win32":
             ok = enable_module_win(env, module, debug)
@@ -554,7 +550,6 @@
         module = "Qt5" + module[2:]
     return module
 
-<<<<<<< HEAD
 
 def enable_module_linux(env, module, debug=False):
     """
@@ -609,6 +604,19 @@
             # rather than Qt, just like the module package name we
             # built above.
             env.Append(LIBS=[modpackage])
+
+        # On MSYS2 pkg-config is returning C: in the path, which
+        # scons then adds a prefix (e.g. "plotlib/" in aeros).
+        # Replace C: with /c
+        pathlist = env['CPPPATH']
+        for i, s in enumerate(pathlist):
+            pathlist[i] = str(s).replace('C:', '/c')
+        env['CPPPATH'] = pathlist
+        pathlist = env['LIBPATH']
+        for i, s in enumerate(pathlist):
+            pathlist[i] = str(s).replace('C:', '/c')
+        env['LIBPATH'] = pathlist
+
     else:
         Debug("enabling module %s with QT5DIR=%s" %
               (module, env['QT5DIR']), env)
@@ -677,142 +685,6 @@
         # a value indicating whether Qt is available, then this would be
         # unnecessary.
         if not _checkQtCore(env):
-=======
-        if debug:
-            modules = [module + "_debug" for module in modules]
-        for module in modules:
-            if (env['QT5DIR'] == USE_PKG_CONFIG):
-                Debug("enabling module %s through pkg-config" % (module), env)
-                # pkg-config *package* names for Qt5 modules use Qt5 as the
-                # prefix, e.g. Qt5 module 'QtCore' maps to pkg-config
-                # package name 'Qt5Core'
-                modPackage = module
-                if modPackage.startswith('Qt'):
-                    modPackage = "Qt5" + modPackage[2:]
-
-                # Starting directory for headers.  First try 
-                # 'pkg-config --variable=headerdir Qt'. If that's empty 
-                # (this happens on CentOS 5 systems...), try 
-                # 'pkg-config --variable=prefix QtCore' and append '/include'.
-                hdir = pc.RunConfig(env, 'pkg-config --variable=headerdir Qt5')
-                if (hdir == ''):
-                    prefix = pc.RunConfig(env, 
-                                          'pkg-config --variable=prefix Qt5Core')
-                    if (prefix == ''):
-                        print('Unable to build Qt header dir for adding module ' +
-                              module)
-                        return False
-                    hdir = os.path.join(prefix, 'include')
-
-                if pc.CheckConfig(env, 'pkg-config --exists ' + modPackage):
-                    # Retrieve LIBS and CFLAGS separately, so CFLAGS can be
-                    # added just once (unique=1).  Otherwise projects like
-                    # ASPEN which require qt modules many times over end up
-                    # with dozens of superfluous CPP includes and defines.
-                    cflags = pc.RunConfig(env,
-                                          'pkg-config --cflags ' + modPackage)
-                    env.MergeFlags(cflags, unique=1)
-                    libflags = pc.RunConfig(env,
-                                            'pkg-config --libs ' + modPackage)
-                    env.MergeFlags(libflags, unique=0)
-                else:
-                    # warn if we haven't already
-                    if not (module in no_pkgconfig_warned):
-                        print("Warning: No pkgconfig package " + modPackage +
-                              " for Qt5/" + module + ", doing what I can...")
-                        no_pkgconfig_warned.append(module)
-                    # By default, the libraries are named with prefix Qt5
-                    # rather than Qt, just like the module package name we
-                    # built above.
-                    env.Append(LIBS = [modPackage])
-
-                # On MSYS2 pkg-config is returning C: in the path, which
-                # scons then adds a prefix (e.g. "plotlib/" in aeros).
-                # Replace C: with /c
-                pathlist = env['CPPPATH']
-                for i, s in enumerate(pathlist):
-                    pathlist[i] = str(s).replace('C:', '/c')
-                env['CPPPATH'] = pathlist
-                pathlist = env['LIBPATH']
-                for i, s in enumerate(pathlist):
-                    pathlist[i] = str(s).replace('C:', '/c')
-                env['LIBPATH'] = pathlist
-
-            else:
-                Debug("enabling module %s with QT5DIR=%s" %
-                      (module, env['QT5DIR']), env)
-                # Module library directory can apparently be either
-                # <QT5DIR>/lib/<module> or just <QT5DIR>/lib.  Use the
-                # longer one if the directory exists, otherwise the shorter
-                # one...  Likewise use the lib64 prefix if it exists, since
-                # system installations on 64-bit hosts may only be
-                # accessible in /usr/lib64/qt5/lib64.  Otherwise resort to
-                # the usual 'lib' subdir, which sometimes exists even on
-                # x86_64 .
-                libpath = os.path.join(env['QT5DIR'], 'lib64')
-                if not os.path.exists(libpath):
-                    libpath = os.path.join(env['QT5DIR'], 'lib')
-                longpath = os.path.join(libpath, module)
-                if os.path.isdir(longpath):
-                    libpath = longpath
-                env.AppendUnique(LIBPATH = [libpath])
-
-                # If this does not look like a system path, add it to
-                # RPATH.  This is helpful when different components have
-                # been built against different versions of Qt, but the one
-                # specified by this tool is the one that should take
-                # precedence.
-                if not libpath.startswith('/usr/lib'):
-                    env.AppendUnique(RPATH = [libpath])
-
-                # It is possible to override the Qt5 include path with the
-                # QT5INCDIR variable.  This is necessary when specifically
-                # choosing the Qt5 system install by setting QT5DIR, but
-                # the headers are in a subdirectory like /usr/include/qt5,
-                # as is the case on Fedora.
-                hdir = env.get('QT5INCDIR')
-                if not hdir:
-                    hdir = os.path.join(env['QT5DIR'], 'include')
-                env.AppendUnique(CPPPATH = [hdir])
-                # I tried taking out the module-specific header directory
-                # from the include path here, to enforce the use of
-                # module-qualified header includes, but that breaks qwt
-                # header files.
-                hcomp = module.replace('Qt5', 'Qt')
-                env.AppendUnique(CPPPATH = [os.path.join(hdir, hcomp)])
-                env.Append(LIBS = [module])
-
-                if module == "QtGui":
-                    env.AppendUnique(CPPDEFINES = ["QT_GUI_LIB"])
-
-            # Kluge(?) so that moc can find the QtDesigner/QtUiPlugin headers
-            #
-            # This seems to be related to issues with moc-qt5 and headers
-            # installed under /usr/include/qt5 rather than /usr/include.
-            if module == "QtDesigner" or module == "QtUiPlugin":
-                env.AppendUnique(QT5_MOCFROMHFLAGS =
-                                  ['-I' + os.path.join(hdir, module)])
-
-            # For QtCore at least, check that compiler can find the
-            # library.  Do not propagate any current LIBS, since the
-            # configure check does not depend on those, only on the current
-            # paths and the compiler.  Otherwise scons will try to build
-            # the library targets as part of the configure check, and that
-            # causes all kinds of unexpected build behavior...
-            skipconfig = env.GetOption('help') or env.GetOption('clean')
-            if module == "Qt5Core" and not skipconfig:
-                if not _checkQtCore(env):
-                    return False
-
-        # Explicitly add the default top of the header tree to the end of
-        # moc's search path. This supports correct loading of qualified header
-        # names.
-        env.AppendUnique(QT5_MOCFROMHFLAGS = ['-I' + hdir])
-        return True
-
-    if sys.platform == "win32" :
-        if 'QT5DIR' not in env:
->>>>>>> 014557ea
             return False
 
     # Explicitly add the default top of the header tree to the end of
