"""
Modify an environment to build against NIDAS, inside or outside the source
tree.

If outside the source tree, then the NIDAS_PATH SCons Variable specifies
how to find the NIDAS installation.  By default the installation is found
with the system pkg-config, but if NIDAS_PATH is set to a path on the
system, then the NIDAS libraries, headers, and executables are found under
that path.  Either way this tool sets NIDAS_PREFIX to be the NIDAS prefix
path, whether discovered with pkg-config or set in NIDAS_PATH.  Do not use
NIDAS_PATH to derive paths with the NIDAS prefix, since it may have been
left with a default value or may not be a path at all.

This tool provides environment methods and variables useful for building
NIDAS programs and for building against the NIDAS libraries.  The
pseudo-builder methods create a Program builder but also add the NIDAS
library dependencies, add the standard clean and install targets, and also
add the program target to a global application map, so other Environments
which must run programs (ie, tests) can retrieve the right program node for
the current architecture using its common name.  They differ only in which
libraries are added to the LIBS variable automatically:

 env.NidasProgram()       -- Link with the full set of NIDAS libraries.
 env.NidasUtilProgram()   -- Link against only the NIDAS util library.
 env.NidasPlainProgram()  -- Do not add any NIDAS libraries to LIBS.

This tool adds methods to the environment for returning typical sets of
library names, suitable for adding to a LIBS construction variable:

 env.NidasUtilLibs()      -- Utility library and any of its dependencies.
 env.NidasLibs()          -- Full NIDAS libraries and dependencies.

The NidasProgram() method accepts a named parameter 'libs' to specify the
libraries explicitly.  For example, the call below is equivalent to
env.NidasUtilProgram():

 env.NidasProgram('utime', libs=env.NidasUtilLibs())

Program nodes can be added explicitly to the NIDAS application registry
using the method env.NidasAddApp().

When a SConscript needs to retrieve a NIDAS program from the registry, call
env.NidasApp():

 env.NidasApp('data_dump')

Besides returning the program node, this method also adds the program's
directory to the PATH.  The NIDAS library directories are also added to
LD_LIBRARY_PATH in the OS environment, so the program can be run through a
Command() builder.

This tool also applies tools for the NIDAS dependencies: xercesc and
xmlrpc.

The generate() function behaves differently depending upon whether it is
being applied to an environment inside or outside the nidas source tree.
However, the same methods and variables should be provided by the tool in
both cases, so that the same SConscript can work either way.
"""
from __future__ import print_function

import sys
import os
import subprocess as sp
import re
import eol_scons
import eol_scons.parseconfig as pc
import sharedlibrary
from SCons.Variables import EnumVariable
import SCons.Warnings
from SCons.Script.SConscript import global_exports

class NidasPathNotDirectory(SCons.Warnings.Warning):
    pass

_options = None
USE_PKG_CONFIG = 'pkg-config'

_warned_paths = {}


<<<<<<< HEAD
def _applyInsideSource(env):
    # If ARCH is present and the NIDAS library source directories are
    # present, then build up the library nodes from the built targets.
    if 'ARCH' not in env:
        return False
    arch = env['ARCH']  # empty string for native builds

=======
def _setInsideSource(env):
    """
    If ARCH is present and the NIDAS library source directories are
    present, then this scons node is inside the NIDAS source tree.
    """
    inside = True
    if not env.has_key('ARCH'):
        inside = False
>>>>>>> a78e6269
    if not os.path.exists(env.Dir('#/nidas/dynld').get_abspath()):
        inside = False
    env['NIDAS_INSIDE_SOURCE'] = inside
    return inside


def _applyInsideSource(env):
    """
    Build up the library nodes from the built targets.
    """
    arch = env['ARCH']  # empty string for native builds
    libsyms = ['LIBNIDAS_UTIL','LIBNIDAS','LIBNIDAS_DYNLD']
    libmap = dict(zip(libsyms, libsyms))
    libpath = []
    for k in libmap.keys():
        if k+arch in global_exports:
            lib = global_exports[k+arch]
            libmap[k] = lib
            env[k] = lib
            libpath.append(lib.Dir(''))

    # Inside the  source tree, the build dir  paths have to come  first, to take
    # precedence over any  other library paths (ie OTHER_PREFIX)  added by other
    # tools or for third-party libraries.
    env.Prepend(LIBPATH = libpath)
    env.Tool("xercesc")
    env.Tool('xmlrpc')

    # Set LD_LIBRARY_PATH to the locally built libraries, for builders like
    # tests which want to run the nidas apps.  Also include nc_server_rpc,
    # in case it is not on the system path but NIDAS was built against it.
    ldlibdirs = [ env.File(l).Dir('').abspath for l in libmap.values() ]
    env['ENV']['LD_LIBRARY_PATH'] = ":".join(ldlibdirs + ['/opt/nc_server/lib'])
    return True


_nidas_apps = {}

def _NidasAddApp(env, node):
    arch = env['ARCH']
    name = env.subst("${TARGET.filebase}", target=node)
    _nidas_apps[(name,arch)] = node

def _NidasProgram(env, target=None, source=None, libs=None):
    "Wrapper to build a program against full nidas libs and add it to apps."
    arch = env['ARCH']
    if not source:
        source = target
        target = None
    if libs is None:
        libs = _NidasLibs(env)
    node = env.Program(target=target, source=source, 
                       LIBS=env['LIBS'] + libs)
    inode = env.Install('$PREFIX/bin', node)
    env.Clean('install', inode)
    env.NidasAddApp(node)
    return node

def _NidasUtilProgram(env, target=None, source=None):
    "Wrapper to build a program against nidas util libs and add it to apps."
    return _NidasProgram(env, target, source, _NidasUtilLibs(env))

def _NidasPlainProgram(env, target=None, source=None):
    "Wrapper to build a plain program but with the nidas install extras."
    return _NidasProgram(env, target, source, [])


# The original idea was to add the explicit library targets to the LIBS
# construction variable, but then scons doesn't make the dependency
# connection, even though the link succeeds.  So resort to using the
# library names instead, whose dependencies scons resolves correctly thanks
# to the LIBPATH set when the nidas tool is applied.
def _NidasLibs(env):
    # return ['$LIBNIDAS','$LIBNIDAS_DYNLD','$LIBNIDAS_UTIL']
    return ['nidas','nidas_dynld','nidas_util']

def _NidasUtilLibs(env):
    # return ['$LIBNIDAS_UTIL']
    return ['nidas_util']

def _NidasApp(env, name):
    # If inside the source tree, look for the given app in the source tree
    # and setup to run against it.  If not inside, then look in the
    # installed path.
    if env.get('NIDAS_INSIDE_SOURCE'):
        app = _nidas_apps[(name, env['ARCH'])]
        path = env.subst("${TARGET.dir}", target=app)
        env.PrependENVPath('PATH', path)
        eol_scons.Debug("NidasApp(%s) resolved to %s, prepend %s to PATH, %s" %
                        (name, str(app), path,
                         "LD_LIBRARY_PATH=%s" %
                         (env['ENV'].get('LD_LIBRARY_PATH'))))
    else:
        _NidasRuntimeENV(env)
        app = env.File('${NIDAS_PREFIX}/bin/'+name)
    return app


def _NidasRuntimeENV(env):
    "Setup the environment to run installed NIDAS programs."
    env.PrependENVPath('PATH', env.subst('${NIDAS_PREFIX}/bin'))
    libp = _resolve_libpaths(env, [env.subst('${NIDAS_PREFIX}')])
    if libp:
        env.PrependENVPath('LD_LIBRARY_PATH', libp[0])
    env.PrependENVPath('LD_LIBRARY_PATH', '/opt/nc_server/lib')


def _NidasAppFindFile(env, name):
    # Look for a program with the given name in either the build dir for
    # the active arch in the source tree, or else in the installed path.
    vdir = '#/build/build'
    if 'ARCH' in env and env['ARCH'] not in ['host', 'x86', '']:
        arch = env['ARCH']  # empty string for native builds
        vdir = vdir + '_' + arch
    vdir = env.Dir(vdir)
    eol_scons.Debug("Looking up app %s under %s..." % (name, vdir))
    nodes = env.arg2nodes([vdir], env.fs.Dir)
    app = SCons.Node.FS.find_file(name, tuple(nodes), verbose=True)
    # app = env.FindFile(name, [vdir])
    if not app:
        # Default to install bin using the prefix, which already contains
        # the arch distinction.
        vdir = env.Dir(env['PREFIX'])
        eol_scons.Debug("Looking up app %s under %s..." % (name, vdir))
        app = env.FindFile(name, [vdir])
    eol_scons.Debug("Found app: %s" % (str(app)))
    return app

def _check_nc_server(env, lib):
    lddcmd = ["ldd", lib]
    lddprocess = sp.Popen(lddcmd, stdout=sp.PIPE, env=env['ENV'])
    found = False
    lddout = lddprocess.communicate()[0]
    return bool(re.search('libnc_server_rpc', lddout))


def _resolve_libpaths(env, paths):
    libdir = sharedlibrary.GetArchLibDir(env)
    libpaths = []
    for p in paths:
        parch = os.path.join(p, libdir)
        plib = os.path.join(p, 'lib')
        if os.path.exists(parch):
            libpaths.append(parch)
        elif os.path.exists(plib):
            libpaths.append(plib)
    return libpaths


def _addOptions(env, inside=False):
    global _options
    if not _options:
        default_nidas_path = env.get('NIDAS_PATH', USE_PKG_CONFIG)
        if inside:
            default_nidas_path = ''
        _options = env.GlobalVariables()
        _options.Add('NIDAS_PATH',
"""Set the NIDAS prefix paths to build against, and enable builds of
components which use NIDAS. Setting this to empty outside the NIDAS source
tree disables components which need NIDAS.  Within the NIDAS source tree, this
variable is empty by default, which builds against the libraries and
header files built within the source tree.

This setting can be a comma-separated list of paths, for example to build
against a NIDAS installation whose other dependencies are installed under
another prefix.  Relative paths will be converted to absolute paths
relative to the top directory.  Set NIDAS_PATH to '%s' to use
the settings from the system pkg-config.""" % (USE_PKG_CONFIG),
                     default_nidas_path)
    _options.Update(env)



def generate(env):
    # It is not (yet) possible to build against NIDAS on anything
    # except Linux, so don't even give anyone the option.
    if sys.platform == 'win32' or sys.platform == 'darwin':
        env.EnableNIDAS = (lambda: 0)
        return

    env.EnableNIDAS = (lambda: 0)
    env.AddMethod(_NidasLibs, "NidasLibs")
    env.AddMethod(_NidasUtilLibs, "NidasUtilLibs")
    env.AddMethod(_NidasAddApp, "NidasAddApp")
    env.AddMethod(_NidasApp, "NidasApp")
    env.AddMethod(_NidasRuntimeENV, "NidasRuntimeENV")
    env.AddMethod(_NidasProgram, "NidasProgram")
    env.AddMethod(_NidasUtilProgram, "NidasUtilProgram")
    env.AddMethod(_NidasPlainProgram, "NidasPlainProgram")

    inside = _setInsideSource(env)

    # For now, do not add the NIDAS_PATH option when building inside the
    # nidas source tree, since that does not work with the existing nidas
    # SConscript files, but including the option in the help info could
    # cause confusion.
    if not inside:
        _addOptions(env)
    if env.GetOption('help'):
        return

    eol_scons.Debug("applying nidas tool to %s, PREFIX=%s, "
                    "%s source tree, NIDAS_PATH=%s" %
                    (env.Dir('.').abspath, env.get('PREFIX'),
                     ['outside','inside'][int(inside)],
                     env.get('NIDAS_PATH', '<na>')))

    # First check if inside the tree and nidas prefix not overridden.
    if inside and not env.get('NIDAS_PATH'):
        _applyInsideSource(env)
        env.EnableNIDAS = (lambda: 1)
        return

    # Default ARCH to native when outside the source tree, and make sure
    # NIDAS_INSIDE_SOURCE is overridden if actually building against an
    # installed nidas.
    env['ARCH'] = ''
    env['NIDAS_INSIDE_SOURCE'] = False

    nidas_paths = []
    nidas_libs = ['nidas','nidas_dynld','nidas_util']
    env['LIBNIDAS'] = 'nidas'
    env['LIBNIDAS_DYNLD'] = 'nidas_dynld'
    env['LIBNIDAS_UTIL'] = 'nidas_util'
    env.AppendUnique(DEPLOY_SHARED_LIBS=nidas_libs)

    if env['NIDAS_PATH'] == USE_PKG_CONFIG:
        try:
            # env['ENV'] may have PKG_CONFIG_PATH
            exists = pc.CheckConfig(env, 'pkg-config nidas')
            env.EnableNIDAS = (lambda: exists)
        except:
            pass
        if env.EnableNIDAS():
            print("Using pkg-config for nidas build variables")
            # Don't try here to make things unique in CFLAGS; just do an append
            pc.ParseConfig(env, 'pkg-config --cflags --libs nidas', unique=False)
            # Set NIDAS_PREFIX from the pkg-config prefix.
            env['NIDAS_PREFIX'] = pc.PkgConfigPrefix(env, 'nidas',
                                                     default_prefix='/opt/nidas')
            env.LogDebug('NIDAS_PREFIX set from pkg-config: %s' % 
                         (env['NIDAS_PREFIX']))
            env['NIDAS_LD_RUN_PATH'] = pc.RunConfig(env, 
                "pkg-config --libs-only-L nidas").lstrip("-L")

        else:
            # NIDAS_PATH explicitly requested it, but pkg-config wasn't found.
            raise SCons.Errors.StopError("Cannot find pkgconfig file: "
                                         "'pkg-config --exists nidas' failed")

    elif env['NIDAS_PATH'] != '':
        paths=env['NIDAS_PATH'].split(",")
        for p in paths:
            np = env.Dir("#").Dir(env.subst(p)).get_abspath()
            if not os.path.isdir(np):
                if np not in _warned_paths:
                    print("NIDAS path is not a directory: " + np)
                _warned_paths[np] = 1
            else:
                nidas_paths.append(np)
        if len(nidas_paths) == 0:
            raise NidasPathNotDirectory(
                "No directories found in NIDAS_PATH: %s; " % \
                env['NIDAS_PATH'] + "disable NIDAS with NIDAS_PATH=''")
        env.EnableNIDAS = (lambda: 1)
        env.Append(CPPPATH=[os.path.join(p,'include') 
                            for p in nidas_paths])

        libpaths = _resolve_libpaths(env, nidas_paths)
        env.Append(LIBPATH=libpaths)

        # Find the nidas library so we can test it for nc_server_rpc.
        elibpath = env['LIBPATH']
        nidas_prefix = None
        for p in elibpath:
            pnidas = os.path.join(str(p), 'libnidas.so')
            if os.path.exists(pnidas):
                nidas_prefix = os.path.dirname(str(p))
                env['NIDAS_LD_RUN_PATH'] = str(p)
                # Suspend this check for now.  If nidas was built against
                # nc_server, as is usually the case, then the link should work even
                # without specifying the nc_server library since it's named in the
                # nidas_dynld library.  This may need to be revisited for the
                # corner cases where nc_server is not installed in a system
                # location.
                if False and _check_nc_server(env, pnidas):
                    # Really the only support for building with nc_server
                    # is using pkg-config, so use it.  Pass any
                    # PKG_CONFIG_PATH settings into the process environment
                    # so it can be overridden, but beware, that changes the
                    # path for all other calls to pkg-config by this
                    # environment.
                    #
                    pc.PassPkgConfigPath(env)
                    env.ParseConfig('pkg-config --cflags --libs nc_server')
                break

        env['NIDAS_PREFIX'] = nidas_prefix
        # The nidas library contains nidas_util already, so only the nidas
        # and nidas_dynld libraries need to be linked.  Linking nidas_util
        # causes static constructors to run multiple times (and
        # subsequently multiple deletes).
        env.Append(LIBS=nidas_libs)
        env.AppendUnique(RPATH=libpaths)
        # Anything using nidas is almost guaranteed now to have to link
        # with xerces.  Including some of the nidas headers creates direct
        # dependencies on xercesc symbols, even though an application may
        # not actually make any xercesc calls.  Such shared library
        # dependencies now have to be linked explicitly.
        env.Tool("xercesc")
        env.Tool('xmlrpc')

    else:
        # NIDAS_PATH explicitly disabled by setting it to the empty string.
        # No NIDAS dependencies will be added to the environment, and
        # EnableNIDAS() stays false.
        env.EnableNIDAS = (lambda: 0)



def exists(env):
    return True<|MERGE_RESOLUTION|>--- conflicted
+++ resolved
@@ -79,24 +79,14 @@
 _warned_paths = {}
 
 
-<<<<<<< HEAD
-def _applyInsideSource(env):
-    # If ARCH is present and the NIDAS library source directories are
-    # present, then build up the library nodes from the built targets.
-    if 'ARCH' not in env:
-        return False
-    arch = env['ARCH']  # empty string for native builds
-
-=======
 def _setInsideSource(env):
     """
     If ARCH is present and the NIDAS library source directories are
     present, then this scons node is inside the NIDAS source tree.
     """
     inside = True
-    if not env.has_key('ARCH'):
+    if 'ARCH' not in env:
         inside = False
->>>>>>> a78e6269
     if not os.path.exists(env.Dir('#/nidas/dynld').get_abspath()):
         inside = False
     env['NIDAS_INSIDE_SOURCE'] = inside
